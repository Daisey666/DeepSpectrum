--- conflicted
+++ resolved
@@ -13,11 +13,6 @@
   - opencv>=4.1.0
   - numba=0.48.0
   - pillow>=6.0.0
-<<<<<<< HEAD
-=======
-  - scipy>=1.2.1
-  - tensorflow-gpu >=1.15.0,<2
->>>>>>> 57852c33
   - tqdm>=4.32.1
   - pytorch>=1.2.0
   - torchvision>=0.5.0
