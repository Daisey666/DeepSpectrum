--- conflicted
+++ resolved
@@ -5,11 +5,7 @@
 from subprocess import CalledProcessError, check_output
 
 PROJECT = "DeepSpectrum"
-<<<<<<< HEAD
-VERSION = "0.5.1"
-=======
 VERSION = "0.5.2"
->>>>>>> 1b72bcc5
 LICENSE = "GPLv3+"
 AUTHOR = "Maurice Gerczuk"
 AUTHOR_EMAIL = "gerczuk@fim.uni-passau.de"
