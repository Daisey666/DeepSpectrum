--- conflicted
+++ resolved
@@ -9,12 +9,9 @@
 from matplotlib import cm
 from os.path import abspath, join, isfile, basename, expanduser, dirname, isdir, realpath
 
-<<<<<<< HEAD
-from deep_spectrum_extractor.backend.extract_deep_spectrum import PLOTTING_FUNCTIONS
-=======
 import deep_spectrum_extractor.tf_models as tf_models
 from deep_spectrum_extractor.backend.plotting import PLOTTING_FUNCTIONS
->>>>>>> cb1b3b5c
+
 from deep_spectrum_extractor.tools.label_parser import LabelParser
 
 getcontext().prec = 6
@@ -39,16 +36,11 @@
         self.net = None
         self.parser = None
         self.config = None
-<<<<<<< HEAD
-        self.mode = 'spectrogram'
-        self.delta = None
-        self.scale = 'linear'
-=======
         self.plotting_args = {}
         self.extraction_args = {}
         self.writer_args = {}
         self.backend = 'caffe'
->>>>>>> cb1b3b5c
+
 
     def parse_arguments(self):
         """
@@ -109,11 +101,8 @@
 
         self.parser.add_argument('-net',
                                  help='specify the CNN that will be used for the feature extraction. You need to specify a valid weight file in .npy format in your configuration file for this network.',
-<<<<<<< HEAD
-                                 default='alexnet')
-=======
                                  default='AlexNet')
->>>>>>> cb1b3b5c
+
         self.parser.add_argument('-mode', help='Type of plot to use in the system.', default='spectrogram',
                                  choices=PLOTTING_FUNCTIONS.keys())
         self.parser.add_argument('-scale',
@@ -123,14 +112,11 @@
         self.parser.add_argument('-delta', type=_check_positive,
                                  help='If given, derivatives of the given order of the selected features are displayed in the plots used by the system.',
                                  default=None)
-<<<<<<< HEAD
-=======
         self.parser.add_argument('--no_timestamps', action='store_true',
                                  help='Remove timestamps from the output.')
         self.parser.add_argument('-nmel', type=int,
                                  help='Number of melbands used for computing the melspectrogram.',
                                  default=128)
->>>>>>> cb1b3b5c
 
         args = vars(self.parser.parse_args())
         self.folders = args['f']
@@ -219,14 +205,11 @@
             parser = LabelParser(self.label_file, delimiter=',', timecontinuous=self.writer_args['continuous_labels'])
 
         parser.parse_labels()
-<<<<<<< HEAD
-        self.label_dict = parser.label_dict
-        print()
-        self.labels = parser.labels
-=======
+
+
         self.writer_args['label_dict'] = parser.label_dict
         self.writer_args['labels'] = parser.labels
->>>>>>> cb1b3b5c
+
 
         file_names = set(map(basename, self.files))
 
@@ -235,14 +218,7 @@
         if missing_labels:
             self.parser.error('No labels for: ' + ', '.join(missing_labels))
 
-    @staticmethod
-    def _is_number(s):
-        try:
-            complex(s)  # for int, long, float and complex
-        except ValueError:
-            return False
-
-        return True
+
 
     def _create_labels_from_folder_structure(self):
         """
@@ -335,29 +311,6 @@
                 self.parser.error('Please initialize your configuration file in {}'.format(self.config))
 
 
-<<<<<<< HEAD
-        if not isdir(self.model_directory):
-            self.parser.error(
-                'Directory {} specified in {} for net {} does not exist!'.format(self.model_directory, self.config,
-                                                                                 self.net))
-        # load model definition
-        model_defs = [join(directory, file) for file in listdir(directory) if file.endswith('deploy.prototxt')]
-        if model_defs:
-            self.model_def = model_defs[0]
-            print('CaffeNet definition: ' + self.model_def)
-        else:
-            self.model_def = ''
-            self.parser.error('No model definition found in ' + directory + '.')
-
-        # load model wights
-        possible_weights = [join(directory, file) for file in listdir(directory)
-                            if file.endswith('.caffemodel')]
-        if possible_weights:
-            self.model_weights = possible_weights[0]
-            print('CaffeNet weights: ' + self.model_weights)
-        else:
-            self.parser.error('No model weights found in ' + directory + '.')
-=======
 def _find_caffe_files(directory):
     if not isdir(directory):
         return None, None
@@ -379,16 +332,10 @@
         model_weights = None
 
     return model_def, model_weights
->>>>>>> cb1b3b5c
 
 
 def _check_positive(value):
     ivalue = int(value)
     if ivalue <= 0:
         raise argparse.ArgumentTypeError("%s is an invalid positive int value" % value)
-<<<<<<< HEAD
-    return ivalue
-=======
-    return ivalue
-
->>>>>>> cb1b3b5c
+    return ivalue