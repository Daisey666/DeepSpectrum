import tensorflow as tf
from ..command_line_helper import basic_parser, __REGRESSION, __CLASSIFICATION, config, basic_train, basic_eval, basic_predict, save_params, load_params
from ..data_loader import DataLoader
from .rnn import RNNClassifier, RNNRegressor


def main():
    parser, train_parser, eval_parser, predict_parser = basic_parser(
        net_name='Recurrent Neural Network')
    __add_train_args(train_parser)
    __add_eval_args(eval_parser)
    __add_predict_args(predict_parser)
    args = parser.parse_args()
    args.action(args)


def __add_train_args(train_parser):
    train_parser.add_argument(
        '-l',
        '--layers',
        default=[100, 50],
        nargs='+',
        type=int,
        help='Number of units on layers.')
    train_parser.add_argument(
        '-t',
        '--cell_type',
        default='lstm',
        choices=['lstm', 'gru'],
        help='Type of RNN cell to use in model.')
    train_parser.add_argument(
        '-sl',
        '--sequenced_labels',
        action='store_true',
        help='Whether each element of a sequence has its own label.')
    train_parser.add_argument('-o', '--output', default=None, help='Where to store the final evaluation results.')
    train_parser.set_defaults(action=__train)

def __add_predict_args(predict_parser):
    predict_parser.set_defaults(action=__predict)


def __add_eval_args(eval_parser):
    eval_parser.add_argument('-o', '--output', default=None, help='Where to store the final evaluation results.')
    eval_parser.set_defaults(action=__eval)


def __train(args):
    loader_params = {
        'sequences': True,
        'regression': args.mode == __REGRESSION,
        'sequence_classification': not args.sequenced_labels
    }
    train_data_loader = DataLoader(
        args.training_data,
        batch_size=args.batch_size,
        shuffle=True,
        num_epochs=None,
        **loader_params)
    loader_params['class_weights'] = {class_key: 1.0 for class_key in train_data_loader.class_weights}
    loader_params['max_sequence_len'] = train_data_loader.max_sequence_len
    eval_data_loader = DataLoader(
        args.evaluation_data, batch_size=args.batch_size, **loader_params)
<<<<<<< HEAD
    optimizer = tf.train.AdamOptimizer(args.learning_rate)
    configuration = config(args, train_data_loader.steps_per_epoch)
=======
    optimizer = tf.train.AdamOptimizer(args.learning_rate, args.decay_rate)
    configuration = config(args.model_dir, args.keep_checkpoints, train_data_loader.steps_per_epoch)
>>>>>>> f8e39011
    model_params = {
        'hidden_units': args.layers,
        'feature_columns': train_data_loader.feature_columns,
        'cell_type': args.cell_type,
        'return_sequences': args.sequenced_labels,
        'weight_column': train_data_loader.weight_column,
        'dropout': args.dropout,
        'config': configuration,
        'loss_reduction': tf.losses.Reduction.MEAN
    }
    if args.mode == __CLASSIFICATION:
        model_params['n_classes'] = len(train_data_loader.label_dict.keys())
        model_params['label_vocabulary'] = sorted(train_data_loader.label_dict.keys())
        model = RNNClassifier(**model_params,
            optimizer=optimizer)
    elif args.mode == __REGRESSION:
        model = RNNRegressor(**model_params)
    save_params(loader_params=loader_params, model_params=model_params, model_dir=args.model_dir, mode=args.mode)
    metrics = basic_train(model, train_data_loader, eval_data_loader, args.model_dir,
                args.number_of_epochs, args.keep_checkpoints, args.eval_period,
                args.mode)


def __eval(args):
    loader_params, model_params, mode = load_params(args.model_dir)
    eval_data_loader = DataLoader(args.evaluation_data, batch_size=args.batch_size, **loader_params)
    if mode == __CLASSIFICATION:
        model = RNNClassifier(**model_params)
    basic_eval(model, eval_data_loader, args.model_dir, args.checkpoint, evaluation_key='on {}'.format(args.evaluation_data), mode=mode)

def __predict(args):
    loader_params, model_params, mode = load_params(args.model_dir)
    predict_data_loader = DataLoader(args.prediction_data, batch_size=args.batch_size, **loader_params)
    if mode == __CLASSIFICATION:
        model = RNNClassifier(**model_params)
    basic_predict(model, predict_data_loader, args.model_dir, args.output, args.checkpoint, mode=mode)


if __name__ == '__main__':
    main()<|MERGE_RESOLUTION|>--- conflicted
+++ resolved
@@ -61,13 +61,8 @@
     loader_params['max_sequence_len'] = train_data_loader.max_sequence_len
     eval_data_loader = DataLoader(
         args.evaluation_data, batch_size=args.batch_size, **loader_params)
-<<<<<<< HEAD
-    optimizer = tf.train.AdamOptimizer(args.learning_rate)
-    configuration = config(args, train_data_loader.steps_per_epoch)
-=======
     optimizer = tf.train.AdamOptimizer(args.learning_rate, args.decay_rate)
     configuration = config(args.model_dir, args.keep_checkpoints, train_data_loader.steps_per_epoch)
->>>>>>> f8e39011
     model_params = {
         'hidden_units': args.layers,
         'feature_columns': train_data_loader.feature_columns,
