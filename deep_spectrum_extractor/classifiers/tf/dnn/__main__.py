import tensorflow as tf
from ..command_line_helper import basic_parser, __REGRESSION, __CLASSIFICATION, config, basic_train, basic_eval, basic_predict, save_params, load_params, write_results
from ..data_loader import DataLoader
from .dnn import DNNClassifier, DNNRegressor
<<<<<<< HEAD
=======
from ..custom_metrics import ccc_loss, uar, confusion_matrix, streaming_concordance_correlation_coefficient, pearson_r
from os.path import join
>>>>>>> f8e39011


def main():
    parser, train_parser, eval_parser, predict_parser = basic_parser(
        net_name='Deep Neural Network')
    __add_train_args(train_parser)
    __add_eval_args(eval_parser)
    __add_predict_args(predict_parser)
    args = parser.parse_args()
    args.action(args)


def __add_train_args(train_parser):
    train_parser.add_argument(
        '-l',
        '--layers',
        default=[100, 50],
        nargs='+',
        type=int,
        help='Number of units on layers.')
    train_parser.add_argument(
        '-s',
        '--sequences',
        action='store_true',
        help='Whether the input data contains sequences which should be considered in whole.')
    train_parser.add_argument('-o', '--output', default=None, help='Where to store the final evaluation results.')
    train_parser.set_defaults(action=__train)


def __add_predict_args(predict_parser):
    predict_parser.set_defaults(action=__predict)


def __add_eval_args(eval_parser):
    eval_parser.add_argument('-o', '--output', default=None, help='Where to store the evaluation results.')
    eval_parser.set_defaults(action=__eval)


def __train(args):
    loader_params = {
        'sequences': args.sequences,
        'regression': args.mode == __REGRESSION,
        'sequence_classification': args.sequences
    }
    train_data_loader = DataLoader(
        args.training_data,
        batch_size=args.batch_size,
        shuffle=True,
        num_epochs=None,
        **loader_params)
    loader_params['class_weights'] = {class_key: 1.0 for class_key in train_data_loader.class_weights}
    loader_params['max_sequence_len'] = train_data_loader.max_sequence_len
    eval_data_loader = DataLoader(
        args.evaluation_data, batch_size=args.batch_size, **loader_params)
<<<<<<< HEAD
    optimizer = tf.train.AdamOptimizer(args.learning_rate)
    configuration = config(args, steps_per_epoch=train_data_loader.steps_per_epoch)
=======
    optimizer = tf.train.AdadeltaOptimizer(args.learning_rate, rho=args.decay_rate)
    configuration = config(model_dir=args.model_dir, keep_checkpoints=args.keep_checkpoints, steps_per_epoch=train_data_loader.steps_per_epoch)
>>>>>>> f8e39011
    model_params = {
        'hidden_units': args.layers,
        'feature_columns': train_data_loader.feature_columns,
        'weight_column': train_data_loader.weight_column,
        'dropout': args.dropout,
        'config': configuration,
        'loss_reduction': tf.losses.Reduction.MEAN
    }
    if args.mode == __CLASSIFICATION:
        model_params['n_classes'] = len(train_data_loader.label_dict.keys())
        model_params['label_vocabulary'] = sorted(train_data_loader.label_dict.keys())
        model = DNNClassifier(**model_params,
            optimizer=optimizer)
    elif args.mode == __REGRESSION:
        model = DNNRegressor(**model_params)
    save_params(loader_params=loader_params, model_params=model_params, model_dir=args.model_dir, mode=args.mode)
    metrics = basic_train(model, train_data_loader, eval_data_loader, args.model_dir,
                args.number_of_epochs, args.keep_checkpoints, args.eval_period,
                args.mode)
    if args.output:
        write_results(metrics, args.output)

def __eval(args):
    loader_params, model_params, mode = load_params(args.model_dir)
    eval_data_loader = DataLoader(args.evaluation_data, batch_size=args.batch_size, **loader_params)
    if mode == __CLASSIFICATION:
        model = tf.estimator.DNNClassifier(**model_params)
    metrics = basic_eval(model, eval_data_loader, args.model_dir, args.checkpoint, evaluation_key='on {}'.format(args.evaluation_data), mode=mode)
    if args.output:
        write_results(metrics, args.output)

def __predict(args):
    loader_params, model_params, mode = load_params(args.model_dir)
    predict_data_loader = DataLoader(args.prediction_data, batch_size=args.batch_size, **loader_params)
    if mode == __CLASSIFICATION:
        model = tf.estimator.DNNClassifier(**model_params)
    basic_predict(model, predict_data_loader, args.model_dir, args.output, args.checkpoint, mode=mode)


if __name__ == '__main__':
    main()<|MERGE_RESOLUTION|>--- conflicted
+++ resolved
@@ -2,11 +2,8 @@
 from ..command_line_helper import basic_parser, __REGRESSION, __CLASSIFICATION, config, basic_train, basic_eval, basic_predict, save_params, load_params, write_results
 from ..data_loader import DataLoader
 from .dnn import DNNClassifier, DNNRegressor
-<<<<<<< HEAD
-=======
 from ..custom_metrics import ccc_loss, uar, confusion_matrix, streaming_concordance_correlation_coefficient, pearson_r
 from os.path import join
->>>>>>> f8e39011
 
 
 def main():
@@ -61,13 +58,8 @@
     loader_params['max_sequence_len'] = train_data_loader.max_sequence_len
     eval_data_loader = DataLoader(
         args.evaluation_data, batch_size=args.batch_size, **loader_params)
-<<<<<<< HEAD
-    optimizer = tf.train.AdamOptimizer(args.learning_rate)
-    configuration = config(args, steps_per_epoch=train_data_loader.steps_per_epoch)
-=======
     optimizer = tf.train.AdadeltaOptimizer(args.learning_rate, rho=args.decay_rate)
     configuration = config(model_dir=args.model_dir, keep_checkpoints=args.keep_checkpoints, steps_per_epoch=train_data_loader.steps_per_epoch)
->>>>>>> f8e39011
     model_params = {
         'hidden_units': args.layers,
         'feature_columns': train_data_loader.feature_columns,
