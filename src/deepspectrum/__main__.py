import sys, os
sys.path.append(os.path.join(os.path.dirname(__file__), '..', '..', 'auDeep'))

import click
import logging
import logging.config
import pkg_resources

from deepspectrum.cli.features import features
from deepspectrum.cli.image_features import image_features
from deepspectrum.cli.features_with_parser import features_with_parser
from deepspectrum.cli.plot import plot
from deepspectrum.cli.utils import add_options
from deepspectrum import __version__ as VERSION



_global_options = [
    click.option('-v', '--verbose', count=True),
]

<<<<<<< HEAD
version_str= version_str = "%(prog)s %(version)s  Copyright (C) 2017-2020 Shahin Amiriparian, Maurice Gerczuk, Sandra Ottl, " \
=======
version_str = f"DeepSpectrum %(version)s\nCopyright (C) 2017-2020 Shahin Amiriparian, Maurice Gerczuk, Sandra Ottl, " \
>>>>>>> e1d7571e
                      "Bjoern Schuller\n" \
                      "License GPLv3+: GNU GPL version 3 or later <http://gnu.org/licenses/gpl.html>.\n" \
                      "This is free software: you are free to change and redistribute it.\n" \
                      "There is NO WARRANTY, to the extent permitted by law."
<<<<<<< HEAD
=======

>>>>>>> e1d7571e
@click.group()
@add_options(_global_options)
@click.version_option(VERSION, message=version_str)
def cli(verbose):
    click.echo('Verbosity: %s' % verbose)
    log_levels = ['ERROR', 'INFO', 'DEBUG']
    verbose = min(2, verbose)
    logging.config.dictConfig({
        'version': 1,
        'disable_existing_loggers': False,  # this fixes the problem
        'formatters': {
            'standard': {
                'format': '%(asctime)s [%(levelname)s] %(name)s: %(message)s'
            },
        },
        'handlers': {
            'default': {
                'level': log_levels[verbose],
                'class': 'logging.StreamHandler',
                'formatter': 'standard'
            },
        },
        'loggers': {
            '': {
                'handlers': ['default'],
                'level': log_levels[verbose],
                'propagate': True
            }
        }
    })


cli.add_command(features)
cli.add_command(features_with_parser)
cli.add_command(plot)
cli.add_command(image_features)<|MERGE_RESOLUTION|>--- conflicted
+++ resolved
@@ -19,19 +19,13 @@
     click.option('-v', '--verbose', count=True),
 ]
 
-<<<<<<< HEAD
-version_str= version_str = "%(prog)s %(version)s  Copyright (C) 2017-2020 Shahin Amiriparian, Maurice Gerczuk, Sandra Ottl, " \
-=======
+
 version_str = f"DeepSpectrum %(version)s\nCopyright (C) 2017-2020 Shahin Amiriparian, Maurice Gerczuk, Sandra Ottl, " \
->>>>>>> e1d7571e
                       "Bjoern Schuller\n" \
                       "License GPLv3+: GNU GPL version 3 or later <http://gnu.org/licenses/gpl.html>.\n" \
                       "This is free software: you are free to change and redistribute it.\n" \
                       "There is NO WARRANTY, to the extent permitted by law."
-<<<<<<< HEAD
-=======
 
->>>>>>> e1d7571e
 @click.group()
 @add_options(_global_options)
 @click.version_option(VERSION, message=version_str)
